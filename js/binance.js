'use strict';

//  ---------------------------------------------------------------------------

const Exchange = require ('./base/Exchange');
const { ExchangeError, ExchangeNotAvailable, InsufficientFunds, OrderNotFound, InvalidOrder, DDoSProtection, InvalidNonce, AuthenticationError } = require ('./base/errors');

//  ---------------------------------------------------------------------------

module.exports = class binance extends Exchange {
    describe () {
        return this.deepExtend (super.describe (), {
            'id': 'binance',
            'name': 'Binance',
            'countries': [ 'JP' ], // Japan
            'rateLimit': 500,
            'certified': true,
            // new metainfo interface
            'has': {
                'fetchDepositAddress': true,
                'CORS': false,
                'fetchBidsAsks': true,
                'fetchTickers': true,
                'fetchOHLCV': true,
                'fetchMyTrades': true,
                'fetchOrder': true,
                'fetchOrders': true,
                'fetchOpenOrders': true,
                'fetchClosedOrders': true,
                'withdraw': true,
                'fetchFundingFees': true,
                'fetchDeposits': true,
                'fetchWithdrawals': true,
<<<<<<< HEAD
                'fetchTransactions': true,
=======
                'fetchTransactions': false,
>>>>>>> b02fe11b
            },
            'timeframes': {
                '1m': '1m',
                '3m': '3m',
                '5m': '5m',
                '15m': '15m',
                '30m': '30m',
                '1h': '1h',
                '2h': '2h',
                '4h': '4h',
                '6h': '6h',
                '8h': '8h',
                '12h': '12h',
                '1d': '1d',
                '3d': '3d',
                '1w': '1w',
                '1M': '1M',
            },
            'urls': {
                'logo': 'https://user-images.githubusercontent.com/1294454/29604020-d5483cdc-87ee-11e7-94c7-d1a8d9169293.jpg',
                'api': {
                    'web': 'https://www.binance.com',
                    'wapi': 'https://api.binance.com/wapi/v3',
                    'public': 'https://api.binance.com/api/v1',
                    'private': 'https://api.binance.com/api/v3',
                    'v3': 'https://api.binance.com/api/v3',
                    'v1': 'https://api.binance.com/api/v1',
                },
                'www': 'https://www.binance.com',
                'referral': 'https://www.binance.com/?ref=10205187',
                'doc': 'https://github.com/binance-exchange/binance-official-api-docs/blob/master/rest-api.md',
                'fees': [
                    'https://binance.zendesk.com/hc/en-us/articles/115000429332',
                    'https://support.binance.com/hc/en-us/articles/115000583311',
                ],
            },
            'api': {
                'web': {
                    'get': [
                        'exchange/public/product',
                        'assetWithdraw/getAllAsset.html',
                    ],
                },
                'wapi': {
                    'post': [
                        'withdraw',
                    ],
                    'get': [
                        'getAllAsset',
                        'depositHistory',
                        'withdrawHistory',
                        'depositAddress',
                        'accountStatus',
                        'systemStatus',
                        'withdrawFee',
                    ],
                },
                'v3': {
                    'get': [
                        'ticker/price',
                        'ticker/bookTicker',
                    ],
                },
                'public': {
                    'get': [
                        'exchangeInfo',
                        'ping',
                        'time',
                        'depth',
                        'aggTrades',
                        'klines',
                        'ticker/24hr',
                        'ticker/allPrices',
                        'ticker/allBookTickers',
                        'ticker/price',
                        'ticker/bookTicker',
                        'exchangeInfo',
                    ],
                    'put': [ 'userDataStream' ],
                    'post': [ 'userDataStream' ],
                    'delete': [ 'userDataStream' ],
                },
                'private': {
                    'get': [
                        'order',
                        'openOrders',
                        'allOrders',
                        'account',
                        'myTrades',
                    ],
                    'post': [
                        'order',
                        'order/test',
                    ],
                    'delete': [
                        'order',
                    ],
                },
            },
            'fees': {
                'trading': {
                    'tierBased': false,
                    'percentage': true,
                    'taker': 0.001,
                    'maker': 0.001,
                },
                // should be deleted, these are outdated and inaccurate
                'funding': {
                    'tierBased': false,
                    'percentage': false,
                    'withdraw': {
                        'ADA': 1.0,
                        'ADX': 4.7,
                        'AION': 1.9,
                        'AMB': 11.4,
                        'APPC': 6.5,
                        'ARK': 0.1,
                        'ARN': 3.1,
                        'AST': 10.0,
                        'BAT': 18.0,
                        'BCD': 1.0,
                        'BCH': 0.001,
                        'BCPT': 10.2,
                        'BCX': 1.0,
                        'BNB': 0.7,
                        'BNT': 1.5,
                        'BQX': 1.6,
                        'BRD': 6.4,
                        'BTC': 0.001,
                        'BTG': 0.001,
                        'BTM': 5.0,
                        'BTS': 1.0,
                        'CDT': 67.0,
                        'CMT': 37.0,
                        'CND': 47.0,
                        'CTR': 5.4,
                        'DASH': 0.002,
                        'DGD': 0.06,
                        'DLT': 11.7,
                        'DNT': 51.0,
                        'EDO': 2.5,
                        'ELF': 6.5,
                        'ENG': 2.1,
                        'ENJ': 42.0,
                        'EOS': 1.0,
                        'ETC': 0.01,
                        'ETF': 1.0,
                        'ETH': 0.01,
                        'EVX': 2.5,
                        'FUEL': 45.0,
                        'FUN': 85.0,
                        'GAS': 0,
                        'GTO': 20.0,
                        'GVT': 0.53,
                        'GXS': 0.3,
                        'HCC': 0.0005,
                        'HSR': 0.0001,
                        'ICN': 3.5,
                        'ICX': 1.3,
                        'INS': 1.5,
                        'IOTA': 0.5,
                        'KMD': 0.002,
                        'KNC': 2.6,
                        'LEND': 54.0,
                        'LINK': 12.8,
                        'LLT': 54.0,
                        'LRC': 9.1,
                        'LSK': 0.1,
                        'LTC': 0.01,
                        'LUN': 0.29,
                        'MANA': 74.0,
                        'MCO': 0.86,
                        'MDA': 4.7,
                        'MOD': 2.0,
                        'MTH': 34.0,
                        'MTL': 1.9,
                        'NAV': 0.2,
                        'NEBL': 0.01,
                        'NEO': 0.0,
                        'NULS': 2.1,
                        'OAX': 8.3,
                        'OMG': 0.57,
                        'OST': 17.0,
                        'POE': 88.0,
                        'POWR': 8.6,
                        'PPT': 0.25,
                        'QSP': 21.0,
                        'QTUM': 0.01,
                        'RCN': 35.0,
                        'RDN': 2.2,
                        'REQ': 18.1,
                        'RLC': 4.1,
                        'SALT': 1.3,
                        'SBTC': 1.0,
                        'SNGLS': 42,
                        'SNM': 29.0,
                        'SNT': 32.0,
                        'STORJ': 5.9,
                        'STRAT': 0.1,
                        'SUB': 7.4,
                        'TNB': 82.0,
                        'TNT': 47.0,
                        'TRIG': 6.7,
                        'TRX': 129.0,
                        'USDT': 23.0,
                        'VEN': 1.8,
                        'VIB': 28.0,
                        'VIBE': 7.2,
                        'WABI': 3.5,
                        'WAVES': 0.002,
                        'WINGS': 9.3,
                        'WTC': 0.5,
                        'XLM': 0.01,
                        'XMR': 0.04,
                        'XRP': 0.25,
                        'XVG': 0.1,
                        'XZC': 0.02,
                        'YOYOW': 39.0,
                        'ZEC': 0.005,
                        'ZRX': 5.7,
                    },
                    'deposit': {},
                },
            },
            'commonCurrencies': {
                'YOYO': 'YOYOW',
                'BCC': 'BCH',
            },
            // exchange-specific options
            'options': {
                'defaultTimeInForce': 'GTC', // 'GTC' = Good To Cancel (default), 'IOC' = Immediate Or Cancel
                'defaultLimitOrderType': 'limit', // or 'limit_maker'
                'hasAlreadyAuthenticatedSuccessfully': false,
                'warnOnFetchOpenOrdersWithoutSymbol': true,
                'recvWindow': 5 * 1000, // 5 sec, binance default
                'timeDifference': 0, // the difference between system clock and Binance clock
                'adjustForTimeDifference': false, // controls the adjustment logic upon instantiation
                'parseOrderToPrecision': false, // force amounts and costs in parseOrder to precision
                'newOrderRespType': 'RESULT', // 'ACK' for order id, 'RESULT' for full order or 'FULL' for order with fills
            },
            'exceptions': {
                '-1000': ExchangeNotAvailable, // {"code":-1000,"msg":"An unknown error occured while processing the request."}
                '-1013': InvalidOrder, // createOrder -> 'invalid quantity'/'invalid price'/MIN_NOTIONAL
                '-1021': InvalidNonce, // 'your time is ahead of server'
                '-1022': AuthenticationError, // {"code":-1022,"msg":"Signature for this request is not valid."}
                '-1100': InvalidOrder, // createOrder(symbol, 1, asdf) -> 'Illegal characters found in parameter 'price'
                '-1104': ExchangeError, // Not all sent parameters were read, read 8 parameters but was sent 9
                '-1128': ExchangeError, // {"code":-1128,"msg":"Combination of optional parameters invalid."}
                '-2010': ExchangeError, // generic error code for createOrder -> 'Account has insufficient balance for requested action.', {"code":-2010,"msg":"Rest API trading is not enabled."}, etc...
                '-2011': OrderNotFound, // cancelOrder(1, 'BTC/USDT') -> 'UNKNOWN_ORDER'
                '-2013': OrderNotFound, // fetchOrder (1, 'BTC/USDT') -> 'Order does not exist'
                '-2014': AuthenticationError, // { "code":-2014, "msg": "API-key format invalid." }
                '-2015': AuthenticationError, // "Invalid API-key, IP, or permissions for action."
            },
        });
    }

    nonce () {
        return this.milliseconds () - this.options['timeDifference'];
    }

    async loadTimeDifference () {
        const response = await this.publicGetTime ();
        const after = this.milliseconds ();
        this.options['timeDifference'] = parseInt (after - response['serverTime']);
        return this.options['timeDifference'];
    }

    async fetchMarkets () {
        let response = await this.publicGetExchangeInfo ();
        if (this.options['adjustForTimeDifference'])
            await this.loadTimeDifference ();
        let markets = response['symbols'];
        let result = [];
        for (let i = 0; i < markets.length; i++) {
            let market = markets[i];
            let id = market['symbol'];
            // "123456" is a "test symbol/market"
            if (id === '123456')
                continue;
            let baseId = market['baseAsset'];
            let quoteId = market['quoteAsset'];
            let base = this.commonCurrencyCode (baseId);
            let quote = this.commonCurrencyCode (quoteId);
            let symbol = base + '/' + quote;
            let filters = this.indexBy (market['filters'], 'filterType');
            let precision = {
                'base': market['baseAssetPrecision'],
                'quote': market['quotePrecision'],
                'amount': market['baseAssetPrecision'],
                'price': market['quotePrecision'],
            };
            let active = (market['status'] === 'TRADING');
            let entry = {
                'id': id,
                'symbol': symbol,
                'base': base,
                'quote': quote,
                'baseId': baseId,
                'quoteId': quoteId,
                'info': market,
                'active': active,
                'precision': precision,
                'limits': {
                    'amount': {
                        'min': Math.pow (10, -precision['amount']),
                        'max': undefined,
                    },
                    'price': {
                        'min': Math.pow (10, -precision['price']),
                        'max': undefined,
                    },
                    'cost': {
                        'min': -1 * Math.log10 (precision['amount']),
                        'max': undefined,
                    },
                },
            };
            if ('PRICE_FILTER' in filters) {
                let filter = filters['PRICE_FILTER'];
                entry['precision']['price'] = this.precisionFromString (filter['tickSize']);
                entry['limits']['price'] = {
                    'min': this.safeFloat (filter, 'minPrice'),
                    'max': this.safeFloat (filter, 'maxPrice'),
                };
            }
            if ('LOT_SIZE' in filters) {
                let filter = filters['LOT_SIZE'];
                entry['precision']['amount'] = this.precisionFromString (filter['stepSize']);
                entry['limits']['amount'] = {
                    'min': this.safeFloat (filter, 'minQty'),
                    'max': this.safeFloat (filter, 'maxQty'),
                };
            }
            if ('MIN_NOTIONAL' in filters) {
                entry['limits']['cost']['min'] = parseFloat (filters['MIN_NOTIONAL']['minNotional']);
            }
            result.push (entry);
        }
        return result;
    }

    calculateFee (symbol, type, side, amount, price, takerOrMaker = 'taker', params = {}) {
        let market = this.markets[symbol];
        let key = 'quote';
        let rate = market[takerOrMaker];
        let cost = parseFloat (this.costToPrecision (symbol, amount * rate));
        if (side === 'sell') {
            cost *= price;
        } else {
            key = 'base';
        }
        return {
            'type': takerOrMaker,
            'currency': market[key],
            'rate': rate,
            'cost': parseFloat (this.feeToPrecision (symbol, cost)),
        };
    }

    async fetchBalance (params = {}) {
        await this.loadMarkets ();
        let response = await this.privateGetAccount (params);
        let result = { 'info': response };
        let balances = response['balances'];
        for (let i = 0; i < balances.length; i++) {
            let balance = balances[i];
            let currency = balance['asset'];
            if (currency in this.currencies_by_id)
                currency = this.currencies_by_id[currency]['code'];
            let account = {
                'free': parseFloat (balance['free']),
                'used': parseFloat (balance['locked']),
                'total': 0.0,
            };
            account['total'] = this.sum (account['free'], account['used']);
            result[currency] = account;
        }
        return this.parseBalance (result);
    }

    async fetchOrderBook (symbol, limit = undefined, params = {}) {
        await this.loadMarkets ();
        let market = this.market (symbol);
        let request = {
            'symbol': market['id'],
        };
        if (typeof limit !== 'undefined')
            request['limit'] = limit; // default = maximum = 100
        let response = await this.publicGetDepth (this.extend (request, params));
        let orderbook = this.parseOrderBook (response);
        orderbook['nonce'] = this.safeInteger (response, 'lastUpdateId');
        return orderbook;
    }

    parseTicker (ticker, market = undefined) {
        let timestamp = this.safeInteger (ticker, 'closeTime');
        let iso8601 = (typeof timestamp === 'undefined') ? undefined : this.iso8601 (timestamp);
        let symbol = this.findSymbol (this.safeString (ticker, 'symbol'), market);
        let last = this.safeFloat (ticker, 'lastPrice');
        return {
            'symbol': symbol,
            'timestamp': timestamp,
            'datetime': iso8601,
            'high': this.safeFloat (ticker, 'highPrice'),
            'low': this.safeFloat (ticker, 'lowPrice'),
            'bid': this.safeFloat (ticker, 'bidPrice'),
            'bidVolume': this.safeFloat (ticker, 'bidQty'),
            'ask': this.safeFloat (ticker, 'askPrice'),
            'askVolume': this.safeFloat (ticker, 'askQty'),
            'vwap': this.safeFloat (ticker, 'weightedAvgPrice'),
            'open': this.safeFloat (ticker, 'openPrice'),
            'close': last,
            'last': last,
            'previousClose': this.safeFloat (ticker, 'prevClosePrice'), // previous day close
            'change': this.safeFloat (ticker, 'priceChange'),
            'percentage': this.safeFloat (ticker, 'priceChangePercent'),
            'average': undefined,
            'baseVolume': this.safeFloat (ticker, 'volume'),
            'quoteVolume': this.safeFloat (ticker, 'quoteVolume'),
            'info': ticker,
        };
    }

    async fetchTicker (symbol, params = {}) {
        await this.loadMarkets ();
        let market = this.market (symbol);
        let response = await this.publicGetTicker24hr (this.extend ({
            'symbol': market['id'],
        }, params));
        return this.parseTicker (response, market);
    }

    parseTickers (rawTickers, symbols = undefined) {
        let tickers = [];
        for (let i = 0; i < rawTickers.length; i++) {
            tickers.push (this.parseTicker (rawTickers[i]));
        }
        return this.filterByArray (tickers, 'symbol', symbols);
    }

    async fetchBidsAsks (symbols = undefined, params = {}) {
        await this.loadMarkets ();
        let rawTickers = await this.publicGetTickerBookTicker (params);
        return this.parseTickers (rawTickers, symbols);
    }

    async fetchTickers (symbols = undefined, params = {}) {
        await this.loadMarkets ();
        let rawTickers = await this.publicGetTicker24hr (params);
        return this.parseTickers (rawTickers, symbols);
    }

    parseOHLCV (ohlcv, market = undefined, timeframe = '1m', since = undefined, limit = undefined) {
        return [
            ohlcv[0],
            parseFloat (ohlcv[1]),
            parseFloat (ohlcv[2]),
            parseFloat (ohlcv[3]),
            parseFloat (ohlcv[4]),
            parseFloat (ohlcv[5]),
        ];
    }

    async fetchOHLCV (symbol, timeframe = '1m', since = undefined, limit = undefined, params = {}) {
        await this.loadMarkets ();
        let market = this.market (symbol);
        let request = {
            'symbol': market['id'],
            'interval': this.timeframes[timeframe],
        };
        if (typeof since !== 'undefined') {
            request['startTime'] = since;
        }
        if (typeof limit !== 'undefined') {
            request['limit'] = limit; // default == max == 500
        }
        let response = await this.publicGetKlines (this.extend (request, params));
        return this.parseOHLCVs (response, market, timeframe, since, limit);
    }

    parseTrade (trade, market = undefined) {
        let timestampField = ('T' in trade) ? 'T' : 'time';
        let timestamp = this.safeInteger (trade, timestampField);
        let priceField = ('p' in trade) ? 'p' : 'price';
        let price = this.safeFloat (trade, priceField);
        let amountField = ('q' in trade) ? 'q' : 'qty';
        let amount = this.safeFloat (trade, amountField);
        let idField = ('a' in trade) ? 'a' : 'id';
        let id = this.safeString (trade, idField);
        let side = undefined;
        let order = undefined;
        if ('orderId' in trade)
            order = this.safeString (trade, 'orderId');
        if ('m' in trade) {
            side = trade['m'] ? 'sell' : 'buy'; // this is reversed intentionally
        } else {
            if ('isBuyer' in trade)
                side = (trade['isBuyer']) ? 'buy' : 'sell'; // this is a true side
        }
        let fee = undefined;
        if ('commission' in trade) {
            fee = {
                'cost': this.safeFloat (trade, 'commission'),
                'currency': this.commonCurrencyCode (trade['commissionAsset']),
            };
        }
        let takerOrMaker = undefined;
        if ('isMaker' in trade)
            takerOrMaker = trade['isMaker'] ? 'maker' : 'taker';
        let symbol = undefined;
        if (typeof market === 'undefined') {
            let marketId = this.safeString (trade, 'symbol');
            market = this.safeValue (this.markets_by_id, marketId);
        }
        if (typeof market !== 'undefined') {
            symbol = market['symbol'];
        }
        return {
            'info': trade,
            'timestamp': timestamp,
            'datetime': this.iso8601 (timestamp),
            'symbol': symbol,
            'id': id,
            'order': order,
            'type': undefined,
            'takerOrMaker': takerOrMaker,
            'side': side,
            'price': price,
            'cost': price * amount,
            'amount': amount,
            'fee': fee,
        };
    }

    async fetchTrades (symbol, since = undefined, limit = undefined, params = {}) {
        await this.loadMarkets ();
        let market = this.market (symbol);
        let request = {
            'symbol': market['id'],
        };
        if (typeof since !== 'undefined') {
            request['startTime'] = since;
            request['endTime'] = since + 3600000;
        }
        if (typeof limit !== 'undefined')
            request['limit'] = limit;
        // 'fromId': 123,    // ID to get aggregate trades from INCLUSIVE.
        // 'startTime': 456, // Timestamp in ms to get aggregate trades from INCLUSIVE.
        // 'endTime': 789,   // Timestamp in ms to get aggregate trades until INCLUSIVE.
        // 'limit': 500,     // default = 500, maximum = 1000
        //
        // Caveats:
        // - default limit (500) applies only if no other parameters set, trades up
        //   to the maximum limit may be returned to satisfy other parameters
        // - if both limit and time window is set and time window contains more
        //   trades than the limit then the last trades from the window are returned
        // - 'tradeId' accepted and returned by this method is "aggregate" trade id
        //   which is different from actual trade id
        // - setting both fromId and time window results in error
        let response = await this.publicGetAggTrades (this.extend (request, params));
        return this.parseTrades (response, market, since, limit);
    }

    parseOrderStatus (status) {
        let statuses = {
            'NEW': 'open',
            'PARTIALLY_FILLED': 'open',
            'FILLED': 'closed',
            'CANCELED': 'canceled',
        };
        return (status in statuses) ? statuses[status] : status.toLowerCase ();
    }

    parseOrder (order, market = undefined) {
        let status = this.safeValue (order, 'status');
        if (typeof status !== 'undefined')
            status = this.parseOrderStatus (status);
        let symbol = this.findSymbol (this.safeString (order, 'symbol'), market);
        let timestamp = undefined;
        if ('time' in order)
            timestamp = order['time'];
        else if ('transactTime' in order)
            timestamp = order['transactTime'];
        let iso8601 = undefined;
        if (typeof timestamp !== 'undefined')
            iso8601 = this.iso8601 (timestamp);
        let price = this.safeFloat (order, 'price');
        let amount = this.safeFloat (order, 'origQty');
        let filled = this.safeFloat (order, 'executedQty');
        let remaining = undefined;
        let cost = this.safeFloat (order, 'cummulativeQuoteQty');
        if (typeof filled !== 'undefined') {
            if (typeof amount !== 'undefined') {
                remaining = amount - filled;
                if (this.options['parseOrderToPrecision']) {
                    remaining = parseFloat (this.amountToPrecision (symbol, remaining));
                }
                remaining = Math.max (remaining, 0.0);
            }
            if (typeof price !== 'undefined') {
                if (typeof cost === 'undefined') {
                    cost = price * filled;
                }
            }
        }
        let id = this.safeString (order, 'orderId');
        let type = this.safeString (order, 'type');
        if (typeof type !== 'undefined') {
            type = type.toLowerCase ();
            if (type === 'market') {
                if (price === 0.0) {
                    if ((typeof cost !== 'undefined') && (typeof filled !== 'undefined')) {
                        if ((cost > 0) && (filled > 0)) {
                            price = cost / filled;
                        }
                    }
                }
            }
        }
        let side = this.safeString (order, 'side');
        if (typeof side !== 'undefined')
            side = side.toLowerCase ();
        let fee = undefined;
        let trades = undefined;
        const fills = this.safeValue (order, 'fills');
        if (typeof fills !== 'undefined') {
            trades = this.parseTrades (fills, market);
            let numTrades = trades.length;
            if (numTrades > 0) {
                cost = trades[0]['cost'];
                fee = {
                    'cost': trades[0]['fee']['cost'],
                    'currency': trades[0]['fee']['currency'],
                };
                for (let i = 1; i < trades.length; i++) {
                    cost = this.sum (cost, trades[i]['cost']);
                    fee['cost'] = this.sum (fee['cost'], trades[i]['fee']['cost']);
                }
                if (cost && filled)
                    price = cost / filled;
            }
        }
        if (typeof cost !== 'undefined') {
            if (this.options['parseOrderToPrecision']) {
                cost = parseFloat (this.costToPrecision (symbol, cost));
            }
        }
        let result = {
            'info': order,
            'id': id,
            'timestamp': timestamp,
            'datetime': iso8601,
            'lastTradeTimestamp': undefined,
            'symbol': symbol,
            'type': type,
            'side': side,
            'price': price,
            'amount': amount,
            'cost': cost,
            'filled': filled,
            'remaining': remaining,
            'status': status,
            'fee': fee,
            'trades': trades,
        };
        return result;
    }

    async createOrder (symbol, type, side, amount, price = undefined, params = {}) {
        await this.loadMarkets ();
        let market = this.market (symbol);
        // the next 5 lines are added to support for testing orders
        let method = 'privatePostOrder';
        let test = this.safeValue (params, 'test', false);
        if (test) {
            method += 'Test';
            params = this.omit (params, 'test');
        }
        let uppercaseType = type.toUpperCase ();
        let order = {
            'symbol': market['id'],
            'quantity': this.amountToPrecision (symbol, amount),
            'type': uppercaseType,
            'side': side.toUpperCase (),
            'newOrderRespType': this.options['newOrderRespType'], // 'ACK' for order id, 'RESULT' for full order or 'FULL' for order with fills
        };
        let timeInForceIsRequired = false;
        let priceIsRequired = false;
        let stopPriceIsRequired = false;
        if (uppercaseType === 'LIMIT') {
            priceIsRequired = true;
            timeInForceIsRequired = true;
        } else if ((uppercaseType === 'STOP_LOSS') || (uppercaseType === 'TAKE_PROFIT')) {
            stopPriceIsRequired = true;
        } else if ((uppercaseType === 'STOP_LOSS_LIMIT') || (uppercaseType === 'TAKE_PROFIT_LIMIT')) {
            stopPriceIsRequired = true;
            priceIsRequired = true;
            timeInForceIsRequired = true;
        } else if (uppercaseType === 'LIMIT_MAKER') {
            priceIsRequired = true;
        }
        if (priceIsRequired) {
            if (typeof price === 'undefined')
                throw new InvalidOrder (this.id + ' createOrder method requires a price argument for a ' + type + ' order');
            order['price'] = this.priceToPrecision (symbol, price);
        }
        if (timeInForceIsRequired) {
            order['timeInForce'] = this.options['defaultTimeInForce']; // 'GTC' = Good To Cancel (default), 'IOC' = Immediate Or Cancel
        }
        if (stopPriceIsRequired) {
            let stopPrice = this.safeFloat (params, 'stopPrice');
            if (typeof stopPrice === 'undefined') {
                throw new InvalidOrder (this.id + ' createOrder method requires a stopPrice extra param for a ' + type + ' order');
            } else {
                order['stopPrice'] = this.priceToPrecision (symbol, stopPrice);
            }
        }
        let response = await this[method] (this.extend (order, params));
        return this.parseOrder (response, market);
    }

    async fetchOrder (id, symbol = undefined, params = {}) {
        if (typeof symbol === 'undefined')
            throw new ExchangeError (this.id + ' fetchOrder requires a symbol argument');
        await this.loadMarkets ();
        let market = this.market (symbol);
        let origClientOrderId = this.safeValue (params, 'origClientOrderId');
        let request = {
            'symbol': market['id'],
        };
        if (typeof origClientOrderId !== 'undefined')
            request['origClientOrderId'] = origClientOrderId;
        else
            request['orderId'] = parseInt (id);
        let response = await this.privateGetOrder (this.extend (request, params));
        return this.parseOrder (response, market);
    }

    async fetchOrders (symbol = undefined, since = undefined, limit = undefined, params = {}) {
        if (typeof symbol === 'undefined')
            throw new ExchangeError (this.id + ' fetchOrders requires a symbol argument');
        await this.loadMarkets ();
        let market = this.market (symbol);
        let request = {
            'symbol': market['id'],
        };
        if (typeof limit !== 'undefined')
            request['limit'] = limit;
        let response = await this.privateGetAllOrders (this.extend (request, params));
        return this.parseOrders (response, market, since, limit);
    }

    async fetchOpenOrders (symbol = undefined, since = undefined, limit = undefined, params = {}) {
        await this.loadMarkets ();
        let market = undefined;
        let request = {};
        if (typeof symbol !== 'undefined') {
            market = this.market (symbol);
            request['symbol'] = market['id'];
        } else if (this.options['warnOnFetchOpenOrdersWithoutSymbol']) {
            let symbols = this.symbols;
            let numSymbols = symbols.length;
            let fetchOpenOrdersRateLimit = parseInt (numSymbols / 2);
            throw new ExchangeError (this.id + ' fetchOpenOrders WARNING: fetching open orders without specifying a symbol is rate-limited to one call per ' + fetchOpenOrdersRateLimit.toString () + ' seconds. Do not call this method frequently to avoid ban. Set ' + this.id + '.options["warnOnFetchOpenOrdersWithoutSymbol"] = false to suppress this warning message.');
        }
        let response = await this.privateGetOpenOrders (this.extend (request, params));
        return this.parseOrders (response, market, since, limit);
    }

    async fetchClosedOrders (symbol = undefined, since = undefined, limit = undefined, params = {}) {
        let orders = await this.fetchOrders (symbol, since, limit, params);
        return this.filterBy (orders, 'status', 'closed');
    }

    async cancelOrder (id, symbol = undefined, params = {}) {
        if (typeof symbol === 'undefined')
            throw new ExchangeError (this.id + ' cancelOrder requires a symbol argument');
        await this.loadMarkets ();
        let market = this.market (symbol);
        let response = await this.privateDeleteOrder (this.extend ({
            'symbol': market['id'],
            'orderId': parseInt (id),
            // 'origClientOrderId': id,
        }, params));
        return this.parseOrder (response);
    }

    async fetchMyTrades (symbol = undefined, since = undefined, limit = undefined, params = {}) {
        if (typeof symbol === 'undefined')
            throw new ExchangeError (this.id + ' fetchMyTrades requires a symbol argument');
        await this.loadMarkets ();
        let market = this.market (symbol);
        let request = {
            'symbol': market['id'],
        };
        if (typeof limit !== 'undefined')
            request['limit'] = limit;
        let response = await this.privateGetMyTrades (this.extend (request, params));
        return this.parseTrades (response, market, since, limit);
    }

<<<<<<< HEAD
    async fetchTransactions (currency = undefined, since = undefined, limit = undefined, params = {}) {
        let deposits = await this.fetchDeposits (currency, since, limit, params);
        let withdrawals = await this.fetchWithdrawals (currency, since, limit, params);
        return deposits.concat (withdrawals);
    }

    async fetchDeposits (currency = undefined, since = undefined, limit = undefined, params = {}) {
        await this.loadMarkets ();
        let para = {};
        if (typeof currency !== 'undefined') {
            const asset = this.currency (currency);
            para['asset'] = asset.id;
        }
=======
    async fetchDeposits (code = undefined, since = undefined, limit = undefined, params = {}) {
        await this.loadMarkets ();
        if (typeof code === 'undefined') {
            throw new ExchangeError (this.id + ' fetchDeposits() requires a currency code arguemnt');
        }
        let para = {};
        const asset = this.currency (code);
        para['asset'] = asset['id'];
>>>>>>> b02fe11b
        if (typeof since !== 'undefined')
            para['startTime'] = since;
        let response = await this.wapiGetDepositHistory (this.extend (para, params));
        if ('success' in response) {
            if (response['success']) {
<<<<<<< HEAD
                return this.parseTransactions (response.depositList, 'deposit', currency, since, limit);
=======
                return this.parseTransactions (response['depositList'], asset, since, limit, 'deposit');
>>>>>>> b02fe11b
            }
        }
        throw new ExchangeError (this.id + ' depositHistory failed: ' + this.last_http_response);
    }

<<<<<<< HEAD
    async fetchWithdrawals (currency = undefined, since = undefined, limit = undefined, params = {}) {
        await this.loadMarkets ();
        let para = {};
        if (typeof currency !== 'undefined') {
            const asset = this.currency (currency);
            para['asset'] = asset.id;
        }
=======
    async fetchWithdrawals (code = undefined, since = undefined, limit = undefined, params = {}) {
        await this.loadMarkets ();
        let para = {};
        if (typeof code === 'undefined') {
            throw new ExchangeError (this.id + ' fetchWithdrawals() requires a currency code arguemnt');
        }
        const asset = this.currency (code);
        para['asset'] = asset['id'];
>>>>>>> b02fe11b
        if (typeof since !== 'undefined')
            para['startTime'] = since;
        let response = await this.wapiGetWithdrawHistory (this.extend (para, params));
        if ('success' in response) {
            if (response['success']) {
<<<<<<< HEAD
                return this.parseTransactions (response.withdrawList, 'withdraw', currency, since, limit);
=======
                return this.parseTransactions (response['withdrawList'], asset, since, limit, 'withdrawal');
>>>>>>> b02fe11b
            }
        }
        throw new ExchangeError (this.id + ' withdrawHistory failed: ' + this.last_http_response);
    }

<<<<<<< HEAD
    parseTransactionStatus (status, side) {
        if (!(side === 'deposit' || side === 'withdraw'))
            throw new ExchangeError (this.id + 'deposit/withdraw side set incorrectly: ' + side);
        if (side === 'deposit') {
            let statuses = {
                '0': 'pending',
                '1': 'ok',
            };
            return (status in statuses) ? statuses[status] : status.toLowerCase ();
        } else {
            // '0': 'email sent', '1': 'cancelled', '2': 'awaiting approval', '3': 'rejected',
            // '4': 'processing', '5': 'failure', '6': 'complete',
            if (status === 6) {
                return 'ok';
            } else if (status === 0 || status === 2 || status === 4) {
                return 'pending';
            } else if (status === 3 || status === 5) {
                return 'error';
            } else if (status === 1) {
                return 'canceled';
            }
        }
    }

    parseTransaction (transaction, side = undefined) {
        if (typeof side === 'undefined')
            throw new ExchangeError (this.id + 'deposit/withdraw side missing: ' + this.json (transaction));
        // let addressTag = this.safeString (transaction, 'addressTag'); // set but unused
        let address = this.safeString (transaction, 'address');
        let txId = this.safeValue (transaction, 'txId');
        let status = this.parseTransactionStatus (parseInt (transaction['status']), side);
        let currency = this.currency (transaction['asset']);
=======
    parseTransactionStatus (status) {
        let statuses = {
            '0': 'pending',
            '1': 'ok',
            '2': 'pending',
            '3': 'error',
            '4': 'pending',
            '5': 'error',
            '6': 'ok',
        };
        let statusString = status.toString ();
        return (statusString in statuses) ? statuses[statusString] : statusString;
    }

    parseTransaction (transaction, currency = undefined, side = undefined) {
        // let addressTag = this.safeString (transaction, 'addressTag'); // set but unused
        let address = this.safeString (transaction, 'address');
        let txId = this.safeValue (transaction, 'txId');
        let status = this.parseTransactionStatus (parseInt (transaction['status']));
        let code = undefined;
        if (typeof currency === 'undefined') {
            let currencyId = this.safeString (transaction, 'currency');
            if (currencyId in this.currencies_by_id) {
                currency = this.currencies_by_id[currencyId];
            } else {
                code = this.commonCurrencyCode (currencyId);
            }
        }
        if (typeof currency !== 'undefined') {
            code = currency['code'];
        }
>>>>>>> b02fe11b
        let timestamp = undefined;
        if ('insertTime' in transaction) {
            timestamp = transaction['insertTime'];
        } else if ('applyTime' in transaction) {
            timestamp = transaction['applyTime'];
        } else {
            throw new ExchangeError (this.id + ' insertTime/applyTime missing: ' + this.json (transaction));
        }
        let amount = parseFloat (transaction['amount']);
        let result = {
<<<<<<< HEAD
            'info': transaction,                  // the original decoded JSON as is
            'id': undefined,                           // string transaction id
            'address': address,                   // deposit/widthraw address
            'txid': txId,                         // txid in terms of corresponding currency
            'timestamp': timestamp,               // Unix timestamp in milliseconds
            'datetime': this.iso8601 (timestamp), // ISO8601 datetime with milliseconds
            'currency': currency.id,                 // currency code
            'order': undefined,                        // string order id or undefined/None/null
            'status': status,                     // status of the transaction, "pending", "ok"... to be discussed
            'side': side,                         // direction of the transaction, 'deposit' or 'withdraw'
            'amount': amount,                     // amount of base currency
            'fee': {
                'cost': undefined, // we also need to somehow designate
                'rate': undefined, // ...it is a network fee or the exchange fee or both
=======
            'info': transaction,
            'id': undefined,
            'txid': txId,
            'timestamp': timestamp,
            'datetime': this.iso8601 (timestamp),
            'address': address,
            'type': side,
            'amount': amount,
            'currency': code,
            'status': status,
            'updated': undefined,
            'fee': {
                'cost': undefined, // The fee is not provided in the response, workaround?
                'rate': undefined,
>>>>>>> b02fe11b
            },
        };
        return result;
    }

    async fetchDepositAddress (code, params = {}) {
        await this.loadMarkets ();
        let currency = this.currency (code);
        let response = await this.wapiGetDepositAddress (this.extend ({
            'asset': currency['id'],
        }, params));
        if ('success' in response) {
            if (response['success']) {
                let address = this.safeString (response, 'address');
                let tag = this.safeString (response, 'addressTag');
                return {
                    'currency': code,
                    'address': this.checkAddress (address),
                    'tag': tag,
                    'info': response,
                };
            }
        }
    }

    async fetchFundingFees (codes = undefined, params = {}) {
        // by default it will try load withdrawal fees of all currencies (with separate requests)
        // however if you define codes = [ 'ETH', 'BTC' ] in args it will only load those
        await this.loadMarkets ();
        let withdrawFees = {};
        let info = {};
        if (typeof codes === 'undefined')
            codes = Object.keys (this.currencies);
        for (let i = 0; i < codes.length; i++) {
            let code = codes[i];
            let currency = this.currency (code);
            let response = await this.wapiGetWithdrawFee ({
                'asset': currency['id'],
            });
            withdrawFees[code] = this.safeFloat (response, 'withdrawFee');
            info[code] = response;
        }
        return {
            'withdraw': withdrawFees,
            'deposit': {},
            'info': info,
        };
    }

    async withdraw (code, amount, address, tag = undefined, params = {}) {
        this.checkAddress (address);
        await this.loadMarkets ();
        let currency = this.currency (code);
        let name = address.slice (0, 20);
        let request = {
            'asset': currency['id'],
            'address': address,
            'amount': parseFloat (amount),
            'name': name,
        };
        if (tag)
            request['addressTag'] = tag;
        let response = await this.wapiPostWithdraw (this.extend (request, params));
        return {
            'info': response,
            'id': this.safeString (response, 'id'),
        };
    }

    sign (path, api = 'public', method = 'GET', params = {}, headers = undefined, body = undefined) {
        let url = this.urls['api'][api];
        url += '/' + path;
        if (api === 'wapi')
            url += '.html';
        // v1 special case for userDataStream
        if (path === 'userDataStream') {
            body = this.urlencode (params);
            headers = {
                'X-MBX-APIKEY': this.apiKey,
                'Content-Type': 'application/x-www-form-urlencoded',
            };
        } else if ((api === 'private') || (api === 'wapi')) {
            this.checkRequiredCredentials ();
            let query = this.urlencode (this.extend ({
                'timestamp': this.nonce (),
                'recvWindow': this.options['recvWindow'],
            }, params));
            let signature = this.hmac (this.encode (query), this.encode (this.secret));
            query += '&' + 'signature=' + signature;
            headers = {
                'X-MBX-APIKEY': this.apiKey,
            };
            if ((method === 'GET') || (method === 'DELETE') || (api === 'wapi')) {
                url += '?' + query;
            } else {
                body = query;
                headers['Content-Type'] = 'application/x-www-form-urlencoded';
            }
        } else {
            if (Object.keys (params).length)
                url += '?' + this.urlencode (params);
        }
        return { 'url': url, 'method': method, 'body': body, 'headers': headers };
    }

    handleErrors (code, reason, url, method, headers, body) {
        if ((code === 418) || (code === 429))
            throw new DDoSProtection (this.id + ' ' + code.toString () + ' ' + reason + ' ' + body);
        // error response in a form: { "code": -1013, "msg": "Invalid quantity." }
        // following block cointains legacy checks against message patterns in "msg" property
        // will switch "code" checks eventually, when we know all of them
        if (code >= 400) {
            if (body.indexOf ('Price * QTY is zero or less') >= 0)
                throw new InvalidOrder (this.id + ' order cost = amount * price is zero or less ' + body);
            if (body.indexOf ('LOT_SIZE') >= 0)
                throw new InvalidOrder (this.id + ' order amount should be evenly divisible by lot size ' + body);
            if (body.indexOf ('PRICE_FILTER') >= 0)
                throw new InvalidOrder (this.id + ' order price exceeds allowed price precision or invalid, use this.priceToPrecision (symbol, amount) ' + body);
        }
        if (body.length > 0) {
            if (body[0] === '{') {
                let response = JSON.parse (body);
                // check success value for wapi endpoints
                // response in format {'msg': 'The coin does not exist.', 'success': true/false}
                let success = this.safeValue (response, 'success', true);
                if (!success) {
                    if ('msg' in response)
                        try {
                            response = JSON.parse (response['msg']);
                        } catch (e) {
                            response = {};
                        }
                }
                // checks against error codes
                let error = this.safeString (response, 'code');
                if (typeof error !== 'undefined') {
                    const exceptions = this.exceptions;
                    if (error in exceptions) {
                        // a workaround for {"code":-2015,"msg":"Invalid API-key, IP, or permissions for action."}
                        // despite that their message is very confusing, it is raised by Binance
                        // on a temporary ban (the API key is valid, but disabled for a while)
                        if ((error === '-2015') && this.options['hasAlreadyAuthenticatedSuccessfully']) {
                            throw new DDoSProtection (this.id + ' temporary banned: ' + body);
                        }
                        const message = this.safeString (response, 'msg');
                        if (message === 'Order would trigger immediately.') {
                            throw new InvalidOrder (this.id + ' ' + body);
                        } else if (message === 'Account has insufficient balance for requested action.') {
                            throw new InsufficientFunds (this.id + ' ' + body);
                        } else if (message === 'Rest API trading is not enabled.') {
                            throw new ExchangeNotAvailable (this.id + ' ' + body);
                        }
                        throw new exceptions[error] (this.id + ' ' + body);
                    } else {
                        throw new ExchangeError (this.id + ' ' + body);
                    }
                }
                if (!success) {
                    throw new ExchangeError (this.id + ' ' + body);
                }
            }
        }
    }

    async request (path, api = 'public', method = 'GET', params = {}, headers = undefined, body = undefined) {
        let response = await this.fetch2 (path, api, method, params, headers, body);
        // a workaround for {"code":-2015,"msg":"Invalid API-key, IP, or permissions for action."}
        if ((api === 'private') || (api === 'wapi'))
            this.options['hasAlreadyAuthenticatedSuccessfully'] = true;
        return response;
    }
};<|MERGE_RESOLUTION|>--- conflicted
+++ resolved
@@ -31,11 +31,7 @@
                 'fetchFundingFees': true,
                 'fetchDeposits': true,
                 'fetchWithdrawals': true,
-<<<<<<< HEAD
-                'fetchTransactions': true,
-=======
                 'fetchTransactions': false,
->>>>>>> b02fe11b
             },
             'timeframes': {
                 '1m': '1m',
@@ -838,21 +834,6 @@
         return this.parseTrades (response, market, since, limit);
     }
 
-<<<<<<< HEAD
-    async fetchTransactions (currency = undefined, since = undefined, limit = undefined, params = {}) {
-        let deposits = await this.fetchDeposits (currency, since, limit, params);
-        let withdrawals = await this.fetchWithdrawals (currency, since, limit, params);
-        return deposits.concat (withdrawals);
-    }
-
-    async fetchDeposits (currency = undefined, since = undefined, limit = undefined, params = {}) {
-        await this.loadMarkets ();
-        let para = {};
-        if (typeof currency !== 'undefined') {
-            const asset = this.currency (currency);
-            para['asset'] = asset.id;
-        }
-=======
     async fetchDeposits (code = undefined, since = undefined, limit = undefined, params = {}) {
         await this.loadMarkets ();
         if (typeof code === 'undefined') {
@@ -861,31 +842,17 @@
         let para = {};
         const asset = this.currency (code);
         para['asset'] = asset['id'];
->>>>>>> b02fe11b
         if (typeof since !== 'undefined')
             para['startTime'] = since;
         let response = await this.wapiGetDepositHistory (this.extend (para, params));
         if ('success' in response) {
             if (response['success']) {
-<<<<<<< HEAD
-                return this.parseTransactions (response.depositList, 'deposit', currency, since, limit);
-=======
                 return this.parseTransactions (response['depositList'], asset, since, limit, 'deposit');
->>>>>>> b02fe11b
             }
         }
         throw new ExchangeError (this.id + ' depositHistory failed: ' + this.last_http_response);
     }
 
-<<<<<<< HEAD
-    async fetchWithdrawals (currency = undefined, since = undefined, limit = undefined, params = {}) {
-        await this.loadMarkets ();
-        let para = {};
-        if (typeof currency !== 'undefined') {
-            const asset = this.currency (currency);
-            para['asset'] = asset.id;
-        }
-=======
     async fetchWithdrawals (code = undefined, since = undefined, limit = undefined, params = {}) {
         await this.loadMarkets ();
         let para = {};
@@ -894,56 +861,17 @@
         }
         const asset = this.currency (code);
         para['asset'] = asset['id'];
->>>>>>> b02fe11b
         if (typeof since !== 'undefined')
             para['startTime'] = since;
         let response = await this.wapiGetWithdrawHistory (this.extend (para, params));
         if ('success' in response) {
             if (response['success']) {
-<<<<<<< HEAD
-                return this.parseTransactions (response.withdrawList, 'withdraw', currency, since, limit);
-=======
                 return this.parseTransactions (response['withdrawList'], asset, since, limit, 'withdrawal');
->>>>>>> b02fe11b
             }
         }
         throw new ExchangeError (this.id + ' withdrawHistory failed: ' + this.last_http_response);
     }
 
-<<<<<<< HEAD
-    parseTransactionStatus (status, side) {
-        if (!(side === 'deposit' || side === 'withdraw'))
-            throw new ExchangeError (this.id + 'deposit/withdraw side set incorrectly: ' + side);
-        if (side === 'deposit') {
-            let statuses = {
-                '0': 'pending',
-                '1': 'ok',
-            };
-            return (status in statuses) ? statuses[status] : status.toLowerCase ();
-        } else {
-            // '0': 'email sent', '1': 'cancelled', '2': 'awaiting approval', '3': 'rejected',
-            // '4': 'processing', '5': 'failure', '6': 'complete',
-            if (status === 6) {
-                return 'ok';
-            } else if (status === 0 || status === 2 || status === 4) {
-                return 'pending';
-            } else if (status === 3 || status === 5) {
-                return 'error';
-            } else if (status === 1) {
-                return 'canceled';
-            }
-        }
-    }
-
-    parseTransaction (transaction, side = undefined) {
-        if (typeof side === 'undefined')
-            throw new ExchangeError (this.id + 'deposit/withdraw side missing: ' + this.json (transaction));
-        // let addressTag = this.safeString (transaction, 'addressTag'); // set but unused
-        let address = this.safeString (transaction, 'address');
-        let txId = this.safeValue (transaction, 'txId');
-        let status = this.parseTransactionStatus (parseInt (transaction['status']), side);
-        let currency = this.currency (transaction['asset']);
-=======
     parseTransactionStatus (status) {
         let statuses = {
             '0': 'pending',
@@ -975,7 +903,6 @@
         if (typeof currency !== 'undefined') {
             code = currency['code'];
         }
->>>>>>> b02fe11b
         let timestamp = undefined;
         if ('insertTime' in transaction) {
             timestamp = transaction['insertTime'];
@@ -986,22 +913,6 @@
         }
         let amount = parseFloat (transaction['amount']);
         let result = {
-<<<<<<< HEAD
-            'info': transaction,                  // the original decoded JSON as is
-            'id': undefined,                           // string transaction id
-            'address': address,                   // deposit/widthraw address
-            'txid': txId,                         // txid in terms of corresponding currency
-            'timestamp': timestamp,               // Unix timestamp in milliseconds
-            'datetime': this.iso8601 (timestamp), // ISO8601 datetime with milliseconds
-            'currency': currency.id,                 // currency code
-            'order': undefined,                        // string order id or undefined/None/null
-            'status': status,                     // status of the transaction, "pending", "ok"... to be discussed
-            'side': side,                         // direction of the transaction, 'deposit' or 'withdraw'
-            'amount': amount,                     // amount of base currency
-            'fee': {
-                'cost': undefined, // we also need to somehow designate
-                'rate': undefined, // ...it is a network fee or the exchange fee or both
-=======
             'info': transaction,
             'id': undefined,
             'txid': txId,
@@ -1016,7 +927,6 @@
             'fee': {
                 'cost': undefined, // The fee is not provided in the response, workaround?
                 'rate': undefined,
->>>>>>> b02fe11b
             },
         };
         return result;
