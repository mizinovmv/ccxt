--- conflicted
+++ resolved
@@ -363,8 +363,4 @@
         }
         return array ( 'url' => $url, 'method' => $method, 'body' => $body, 'headers' => $headers );
     }
-<<<<<<< HEAD
-}
-=======
-}
->>>>>>> a79cb3e8
+}