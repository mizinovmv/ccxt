<?php

namespace ccxt;

class xbtce extends Exchange {

    public function describe () {
        return array_replace_recursive (parent::describe (), array (
            'id' => 'xbtce',
            'name' => 'xBTCe',
            'countries' => 'RU',
            'rateLimit' => 2000, // responses are cached every 2 seconds
            'version' => 'v1',
            'hasPublicAPI' => false,
            'hasCORS' => false,
            'hasFetchTickers' => true,
            'hasFetchOHLCV' => false,
            'urls' => array (
                'logo' => 'https://user-images.githubusercontent.com/1294454/28059414-e235970c-662c-11e7-8c3a-08e31f78684b.jpg',
                'api' => 'https://cryptottlivewebapi.xbtce.net:8443/api',
                'www' => 'https://www.xbtce.com',
                'doc' => array (
                    'https://www.xbtce.com/tradeapi',
                    'https://support.xbtce.info/Knowledgebase/Article/View/52/25/xbtce-exchange-api',
                ),
            ),
            'requiredCredentials' => array (
                'apiKey' => true,
                'secret' => true,
                'uid' => true,
            ),
            'api' => array (
                'public' => array (
                    'get' => array (
                        'currency',
                        'currency/{filter}',
                        'level2',
                        'level2/{filter}',
                        'quotehistory/{symbol}/{periodicity}/bars/ask',
                        'quotehistory/{symbol}/{periodicity}/bars/bid',
                        'quotehistory/{symbol}/level2',
                        'quotehistory/{symbol}/ticks',
                        'symbol',
                        'symbol/{filter}',
                        'tick',
                        'tick/{filter}',
                        'ticker',
                        'ticker/{filter}',
                        'tradesession',
                    ),
                ),
                'private' => array (
                    'get' => array (
                        'tradeserverinfo',
                        'tradesession',
                        'currency',
                        'currency/{filter}',
                        'level2',
                        'level2/{filter}',
                        'symbol',
                        'symbol/{filter}',
                        'tick',
                        'tick/{filter}',
                        'account',
                        'asset',
                        'asset/{id}',
                        'position',
                        'position/{id}',
                        'trade',
                        'trade/{id}',
                        'quotehistory/{symbol}/{periodicity}/bars/ask',
                        'quotehistory/{symbol}/{periodicity}/bars/ask/info',
                        'quotehistory/{symbol}/{periodicity}/bars/bid',
                        'quotehistory/{symbol}/{periodicity}/bars/bid/info',
                        'quotehistory/{symbol}/level2',
                        'quotehistory/{symbol}/level2/info',
                        'quotehistory/{symbol}/periodicities',
                        'quotehistory/{symbol}/ticks',
                        'quotehistory/{symbol}/ticks/info',
                        'quotehistory/cache/{symbol}/{periodicity}/bars/ask',
                        'quotehistory/cache/{symbol}/{periodicity}/bars/bid',
                        'quotehistory/cache/{symbol}/level2',
                        'quotehistory/cache/{symbol}/ticks',
                        'quotehistory/symbols',
                        'quotehistory/version',
                    ),
                    'post' => array (
                        'trade',
                        'tradehistory',
                    ),
                    'put' => array (
                        'trade',
                    ),
                    'delete' => array (
                        'trade',
                    ),
                ),
            ),
        ));
    }

    public function fetch_markets () {
        $markets = $this->privateGetSymbol ();
        $result = array ();
        for ($p = 0; $p < count ($markets); $p++) {
            $market = $markets[$p];
            $id = $market['Symbol'];
            $base = $market['MarginCurrency'];
            $quote = $market['ProfitCurrency'];
            if ($base == 'DSH')
                $base = 'DASH';
            $symbol = $base . '/' . $quote;
            $symbol = $market['IsTradeAllowed'] ? $symbol : $id;
            $result[] = array (
                'id' => $id,
                'symbol' => $symbol,
                'base' => $base,
                'quote' => $quote,
                'info' => $market,
            );
        }
        return $result;
    }

    public function fetch_balance ($params = array ()) {
        $this->load_markets();
        $balances = $this->privateGetAsset ();
        $result = array ( 'info' => $balances );
        for ($b = 0; $b < count ($balances); $b++) {
            $balance = $balances[$b];
            $currency = $balance['Currency'];
            $uppercase = strtoupper ($currency);
            // xbtce names DASH incorrectly as DSH
            if ($uppercase == 'DSH')
                $uppercase = 'DASH';
            $account = array (
                'free' => $balance['FreeAmount'],
                'used' => $balance['LockedAmount'],
                'total' => $balance['Amount'],
            );
            $result[$uppercase] = $account;
        }
        return $this->parse_balance($result);
    }

    public function fetch_order_book ($symbol, $params = array ()) {
        $this->load_markets();
        $market = $this->market ($symbol);
        $orderbook = $this->privateGetLevel2Filter (array_merge (array (
            'filter' => $market['id'],
        ), $params));
        $orderbook = $orderbook[0];
        $timestamp = $orderbook['Timestamp'];
        return $this->parse_order_book($orderbook, $timestamp, 'Bids', 'Asks', 'Price', 'Volume');
    }

    public function parse_ticker ($ticker, $market = null) {
        $timestamp = 0;
        $last = null;
        if (is_array ($ticker) && array_key_exists ('LastBuyTimestamp', $ticker))
            if ($timestamp < $ticker['LastBuyTimestamp']) {
                $timestamp = $ticker['LastBuyTimestamp'];
                $last = $ticker['LastBuyPrice'];
            }
        if (is_array ($ticker) && array_key_exists ('LastSellTimestamp', $ticker))
            if ($timestamp < $ticker['LastSellTimestamp']) {
                $timestamp = $ticker['LastSellTimestamp'];
                $last = $ticker['LastSellPrice'];
            }
        if (!$timestamp)
            $timestamp = $this->milliseconds ();
        $symbol = null;
        if ($market)
            $symbol = $market['symbol'];
        return array (
            'symbol' => $symbol,
            'timestamp' => $timestamp,
            'datetime' => $this->iso8601 ($timestamp),
            'high' => $ticker['DailyBestBuyPrice'],
            'low' => $ticker['DailyBestSellPrice'],
            'bid' => $ticker['BestBid'],
            'ask' => $ticker['BestAsk'],
            'vwap' => null,
            'open' => null,
            'close' => null,
            'first' => null,
            'last' => $last,
            'change' => null,
            'percentage' => null,
            'average' => null,
            'baseVolume' => $ticker['DailyTradedTotalVolume'],
            'quoteVolume' => null,
            'info' => $ticker,
        );
    }

    public function fetch_tickers ($symbols = null, $params = array ()) {
        $this->load_markets();
        $tickers = $this->publicGetTicker ($params);
        $tickers = $this->index_by($tickers, 'Symbol');
        $ids = array_keys ($tickers);
        $result = array ();
        for ($i = 0; $i < count ($ids); $i++) {
            $id = $ids[$i];
            $market = null;
            $symbol = null;
            if (is_array ($this->markets_by_id) && array_key_exists ($id, $this->markets_by_id)) {
                $market = $this->markets_by_id[$id];
                $symbol = $market['symbol'];
            } else {
                $base = mb_substr ($id, 0, 3);
                $quote = mb_substr ($id, 3, 6);
                if ($base == 'DSH')
                    $base = 'DASH';
                if ($quote == 'DSH')
                    $quote = 'DASH';
                $symbol = $base . '/' . $quote;
            }
            $ticker = $tickers[$id];
            $result[$symbol] = $this->parse_ticker($ticker, $market);
        }
        return $result;
    }

    public function fetch_ticker ($symbol, $params = array ()) {
        $this->load_markets();
        $market = $this->market ($symbol);
        $tickers = $this->publicGetTickerFilter (array_merge (array (
            'filter' => $market['id'],
        ), $params));
        $length = count ($tickers);
        if ($length < 1)
            throw new ExchangeError ($this->id . ' fetchTicker returned empty response, xBTCe public API error');
        $tickers = $this->index_by($tickers, 'Symbol');
        $ticker = $tickers[$market['id']];
        return $this->parse_ticker($ticker, $market);
    }

    public function fetch_trades ($symbol, $since = null, $limit = null, $params = array ()) {
        $this->load_markets();
        // no method for trades?
        return $this->privateGetTrade ($params);
    }

    public function parse_ohlcv ($ohlcv, $market = null, $timeframe = '1m', $since = null, $limit = null) {
        return [
            $ohlcv['Timestamp'],
            $ohlcv['Open'],
            $ohlcv['High'],
            $ohlcv['Low'],
            $ohlcv['Close'],
            $ohlcv['Volume'],
        ];
    }

    public function fetch_ohlcv ($symbol, $timeframe = '1m', $since = null, $limit = null, $params = array ()) {
        throw new NotSupported ($this->id . ' fetchOHLCV is disabled by the exchange');
        $minutes = intval ($timeframe / 60); // 1 minute by default
        $periodicity = (string) $minutes;
        $this->load_markets();
        $market = $this->market ($symbol);
        if (!$since)
            $since = $this->seconds () - 86400 * 7; // last day by defulat
        if (!$limit)
            $limit = 1000; // default
        $response = $this->privateGetQuotehistorySymbolPeriodicityBarsBid (array_merge (array (
            'symbol' => $market['id'],
            'periodicity' => $periodicity,
            'timestamp' => $since,
            'count' => $limit,
        ), $params));
        return $this->parse_ohlcvs($response['Bars'], $market, $timeframe, $since, $limit);
    }

    public function create_order ($symbol, $type, $side, $amount, $price = null, $params = array ()) {
        $this->load_markets();
        if ($type == 'market')
            throw new ExchangeError ($this->id . ' allows limit orders only');
        $response = $this->tapiPostTrade (array_merge (array (
            'pair' => $this->market_id($symbol),
            'type' => $side,
            'amount' => $amount,
            'rate' => $price,
        ), $params));
        return array (
            'info' => $response,
            'id' => (string) $response['Id'],
        );
    }

    public function cancel_order ($id, $symbol = null, $params = array ()) {
        return $this->privateDeleteTrade (array_merge (array (
            'Type' => 'Cancel',
            'Id' => $id,
        ), $params));
    }

    public function nonce () {
        return $this->milliseconds ();
    }

    public function sign ($path, $api = 'public', $method = 'GET', $params = array (), $headers = null, $body = null) {
        if (!$this->apiKey)
            throw new AuthenticationError ($this->id . ' requires apiKey for all requests, their public API is always busy');
        if (!$this->uid)
            throw new AuthenticationError ($this->id . ' requires uid property for authentication and trading, their public API is always busy');
        $url = $this->urls['api'] . '/' . $this->version;
        if ($api == 'public')
            $url .= '/' . $api;
        $url .= '/' . $this->implode_params($path, $params);
        $query = $this->omit ($params, $this->extract_params($path));
        if ($api == 'public') {
            if ($query)
                $url .= '?' . $this->urlencode ($query);
        } else {
            $this->check_required_credentials();
            $headers = array ( 'Accept-Encoding' => 'gzip, deflate' );
            $nonce = (string) $this->nonce ();
            if ($method == 'POST') {
                if ($query) {
                    $headers['Content-Type'] = 'application/json';
                    $body = $this->json ($query);
                } else {
                    $url .= '?' . $this->urlencode ($query);
                }
            }
            $auth = $nonce . $this->uid . $this->apiKey . $method . $url;
            if ($body)
                $auth .= $body;
            $signature = $this->hmac ($this->encode ($auth), $this->encode ($this->secret), 'sha256', 'base64');
            $credentials = $this->uid . ':' . $this->apiKey . ':' . $nonce . ':' . $this->binary_to_string($signature);
            $headers['Authorization'] = 'HMAC ' . $credentials;
        }
        return array ( 'url' => $url, 'method' => $method, 'body' => $body, 'headers' => $headers );
    }
<<<<<<< HEAD
}
=======
}
>>>>>>> a79cb3e8
<|MERGE_RESOLUTION|>--- conflicted
+++ resolved
@@ -333,8 +333,4 @@
         }
         return array ( 'url' => $url, 'method' => $method, 'body' => $body, 'headers' => $headers );
     }
-<<<<<<< HEAD
-}
-=======
-}
->>>>>>> a79cb3e8
+}