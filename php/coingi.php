<?php

namespace ccxt;

class coingi extends Exchange {

    public function describe () {
        return array_replace_recursive (parent::describe (), array (
            'id' => 'coingi',
            'name' => 'Coingi',
            'rateLimit' => 1000,
            'countries' => array ( 'PA', 'BG', 'CN', 'US' ), // Panama, Bulgaria, China, US
            'hasFetchTickers' => true,
            'hasCORS' => false,
            'urls' => array (
                'logo' => 'https://user-images.githubusercontent.com/1294454/28619707-5c9232a8-7212-11e7-86d6-98fe5d15cc6e.jpg',
                'api' => array (
                    'www' => 'https://coingi.com',
                    'current' => 'https://api.coingi.com',
                    'user' => 'https://api.coingi.com',
                ),
                'www' => 'https://coingi.com',
                'doc' => 'http://docs.coingi.apiary.io/',
            ),
            'api' => array (
                'www' => array (
                    'get' => array (
                        '',
                    ),
                ),
                'current' => array (
                    'get' => array (
                        'order-book/{pair}/{askCount}/{bidCount}/{depth}',
                        'transactions/{pair}/{maxCount}',
                        '24hour-rolling-aggregation',
                    ),
                ),
                'user' => array (
                    'post' => array (
                        'balance',
                        'add-order',
                        'cancel-order',
                        'orders',
                        'transactions',
                        'create-crypto-withdrawal',
                    ),
                ),
            ),
            'fees' => array (
                'trading' => array (
                    'tierBased' => false,
                    'percentage' => true,
                    'taker' => 0.2 / 100,
                    'maker' => 0.2 / 100,
                ),
                'funding' => array (
                    'tierBased' => false,
                    'percentage' => false,
                    'withdraw' => array (
                        'BTC' => 0.001,
                        'LTC' => 0.01,
                        'DOGE' => 2,
                        'PPC' => 0.02,
                        'VTC' => 0.2,
                        'NMC' => 2,
                        'DASH' => 0.002,
                        'USD' => 10,
                        'EUR' => 10,
                    ),
                    'deposit' => array (
                        'BTC' => 0,
                        'LTC' => 0,
                        'DOGE' => 0,
                        'PPC' => 0,
                        'VTC' => 0,
                        'NMC' => 0,
                        'DASH' => 0,
                        'USD' => 5,
                        'EUR' => 1,
                    ),
                ),
            ),
        ));
    }

    public function fetch_markets () {
        $this->parseJsonResponse = false;
        $response = $this->wwwGet ();
        $this->parseJsonResponse = true;
        $parts = explode ('do=currencyPairSelector-selectCurrencyPair" class="active">', $response);
        $currencyParts = explode ('<div class="currency-pair-label">', $parts[1]);
        $result = array ();
        for ($i = 1; $i < count ($currencyParts); $i++) {
            $currencyPart = $currencyParts[$i];
            $idParts = explode ('</div>', $currencyPart);
            $id = $idParts[0];
            $symbol = $id;
            $id = str_replace ('/', '-', $id);
            $id = strtolower ($id);
            list ($base, $quote) = explode ('/', $symbol);
            $precision = array (
                'amount' => 8,
                'price' => 8,
            );
            $lot = pow (10, -$precision['amount']);
            $result[] = array (
                'id' => $id,
                'symbol' => $symbol,
                'base' => $base,
                'quote' => $quote,
                'info' => $id,
                'lot' => $lot,
                'active' => true,
                'precision' => $precision,
                'limits' => array (
                    'amount' => array (
                        'min' => $lot,
                        'max' => pow (10, $precision['amount']),
                    ),
                    'price' => array (
                        'min' => pow (10, -$precision['price']),
                        'max' => null,
                    ),
                    'cost' => array (
                        'min' => 0,
                        'max' => null,
                    ),
                ),
            );
        }
        return $result;
    }

    public function fetch_balance ($params = array ()) {
        $this->load_markets();
        $lowercaseCurrencies = array ();
        $currencies = array_keys ($this->currencies);
        for ($i = 0; $i < count ($currencies); $i++) {
            $currency = $currencies[$i];
            $lowercaseCurrencies[] = strtolower ($currency);
        }
        $balances = $this->userPostBalance (array (
            'currencies' => implode (',', $lowercaseCurrencies)
        ));
        $result = array ( 'info' => $balances );
        for ($b = 0; $b < count ($balances); $b++) {
            $balance = $balances[$b];
            $currency = $balance['currency']['name'];
            $currency = strtoupper ($currency);
            $account = array (
                'free' => $balance['available'],
                'used' => $balance['blocked'] . $balance['inOrders'] . $balance['withdrawing'],
                'total' => 0.0,
            );
            $account['total'] = $this->sum ($account['free'], $account['used']);
            $result[$currency] = $account;
        }
        return $this->parse_balance($result);
    }

    public function fetch_order_book ($symbol, $params = array ()) {
        $this->load_markets();
        $market = $this->market ($symbol);
        $orderbook = $this->currentGetOrderBookPairAskCountBidCountDepth (array_merge (array (
            'pair' => $market['id'],
            'askCount' => 512, // maximum returned number of asks 1-512
            'bidCount' => 512, // maximum returned number of bids 1-512
            'depth' => 32, // maximum number of depth range steps 1-32
        ), $params));
        return $this->parse_order_book($orderbook, null, 'bids', 'asks', 'price', 'baseAmount');
    }

    public function parse_ticker ($ticker, $market = null) {
        $timestamp = $this->milliseconds ();
        $symbol = null;
        if ($market)
            $symbol = $market['symbol'];
        return array (
            'symbol' => $symbol,
            'timestamp' => $timestamp,
            'datetime' => $this->iso8601 ($timestamp),
            'high' => $ticker['high'],
            'low' => $ticker['low'],
            'bid' => $ticker['highestBid'],
            'ask' => $ticker['lowestAsk'],
            'vwap' => null,
            'open' => null,
            'close' => null,
            'first' => null,
            'last' => null,
            'change' => null,
            'percentage' => null,
            'average' => null,
            'baseVolume' => $ticker['baseVolume'],
            'quoteVolume' => $ticker['counterVolume'],
            'info' => $ticker,
        );
        return $ticker;
    }

    public function fetch_tickers ($symbols = null, $params = array ()) {
        $this->load_markets();
        $response = $this->currentGet24hourRollingAggregation ($params);
        $result = array ();
        for ($t = 0; $t < count ($response); $t++) {
            $ticker = $response[$t];
            $base = strtoupper ($ticker['currencyPair']['base']);
            $quote = strtoupper ($ticker['currencyPair']['counter']);
            $symbol = $base . '/' . $quote;
            $market = null;
            if (is_array ($this->markets) && array_key_exists ($symbol, $this->markets)) {
                $market = $this->markets[$symbol];
            }
            $result[$symbol] = $this->parse_ticker($ticker, $market);
        }
        return $result;
    }

    public function fetch_ticker ($symbol, $params = array ()) {
        $this->load_markets();
        $tickers = $this->fetch_tickers(null, $params);
        if (is_array ($tickers) && array_key_exists ($symbol, $tickers))
            return $tickers[$symbol];
        throw new ExchangeError ($this->id . ' return did not contain ' . $symbol);
    }

    public function parse_trade ($trade, $market = null) {
        if (!$market)
            $market = $this->markets_by_id[$trade['currencyPair']];
        return array (
            'id' => $trade['id'],
            'info' => $trade,
            'timestamp' => $trade['timestamp'],
            'datetime' => $this->iso8601 ($trade['timestamp']),
            'symbol' => $market['symbol'],
            'type' => null,
            'side' => null, // type
            'price' => $trade['price'],
            'amount' => $trade['amount'],
        );
    }

    public function fetch_trades ($symbol, $since = null, $limit = null, $params = array ()) {
        $this->load_markets();
        $market = $this->market ($symbol);
        $response = $this->currentGetTransactionsPairMaxCount (array_merge (array (
            'pair' => $market['id'],
            'maxCount' => 128,
        ), $params));
        return $this->parse_trades($response, $market, $since, $limit);
    }

    public function create_order ($symbol, $type, $side, $amount, $price = null, $params = array ()) {
        $this->load_markets();
        $order = array (
            'currencyPair' => $this->market_id($symbol),
            'volume' => $amount,
            'price' => $price,
            'orderType' => ($side == 'buy') ? 0 : 1,
        );
        $response = $this->userPostAddOrder (array_merge ($order, $params));
        return array (
            'info' => $response,
            'id' => $response['result'],
        );
    }

    public function cancel_order ($id, $symbol = null, $params = array ()) {
        $this->load_markets();
        return $this->userPostCancelOrder (array ( 'orderId' => $id ));
    }

    public function sign ($path, $api = 'current', $method = 'GET', $params = array (), $headers = null, $body = null) {
        $url = $this->urls['api'][$api];
        if ($api != 'www') {
            $url .= '/' . $api . '/' . $this->implode_params($path, $params);
        }
        $query = $this->omit ($params, $this->extract_params($path));
        if ($api == 'current') {
            if ($query)
                $url .= '?' . $this->urlencode ($query);
        } else if ($api == 'user') {
            $this->check_required_credentials();
            $nonce = $this->nonce ();
            $request = array_merge (array (
                'token' => $this->apiKey,
                'nonce' => $nonce,
            ), $query);
            $auth = (string) $nonce . '$' . $this->apiKey;
            $request['signature'] = $this->hmac ($this->encode ($auth), $this->encode ($this->secret));
            $body = $this->json ($request);
            $headers = array (
                'Content-Type' => 'application/json',
            );
        }
        return array ( 'url' => $url, 'method' => $method, 'body' => $body, 'headers' => $headers );
    }

    public function request ($path, $api = 'current', $method = 'GET', $params = array (), $headers = null, $body = null) {
        $response = $this->fetch2 ($path, $api, $method, $params, $headers, $body);
        if (gettype ($response) != 'string') {
            if (is_array ($response) && array_key_exists ('errors', $response))
                throw new ExchangeError ($this->id . ' ' . $this->json ($response));
        }
        return $response;
    }
<<<<<<< HEAD
}
=======
}
>>>>>>> a79cb3e8
<|MERGE_RESOLUTION|>--- conflicted
+++ resolved
@@ -304,8 +304,4 @@
         }
         return $response;
     }
-<<<<<<< HEAD
-}
-=======
-}
->>>>>>> a79cb3e8
+}