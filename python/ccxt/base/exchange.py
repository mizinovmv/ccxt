--- conflicted
+++ resolved
@@ -1540,11 +1540,8 @@
             scale = 60 * 60
         elif 'm' == unit:
             scale = 60
-<<<<<<< HEAD
         elif 's' == unit:
             scale = 1
-=======
->>>>>>> 76da515c
         else:
             raise NotSupported('timeframe unit {} is not supported'.format(unit))
         return amount * scale
